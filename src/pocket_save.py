import argparse
import os
import subprocess
import urlparse
from pocket_api import Pocket, InvalidQueryException
from workflow import Workflow
import config

WF = Workflow()
POCKET = Pocket(config.CONSUMER_KEY, WF.get_password('pocket_access_token'))

FRONTMOST_APP = """\
osascript -e 'application (path to frontmost application as text)'\
"""
BROWSER_SCRIPTS = {
    'Google Chrome': {
        'url': """osascript -e 'tell application "Google Chrome" to return URL of active tab of front window'""",
        'title': """osascript -e 'tell application "Google Chrome" to return title of active tab of front window'""",
    },
    'Google Chrome Canary': {
        'url': """osascript -e 'tell application "Google Chrome Canary" to return URL of active tab of front window'""",
        'title': """osascript -e 'tell application "Google Chrome Canary" to return title of active tab of front window'""",
    },
    'Chromium': {
        'url': """osascript -e 'tell application "Chromium" to return URL of active tab of front window'""",
        'title': """osascript -e 'tell application "Chromium" to return title of active tab of front window'""",
    },
    'Vivaldi': {
        'url': """osascript -e 'tell application "Vivaldi" to return URL of active tab of front window'""",
        'title': """osascript -e 'tell application "Vivaldi" to return title of active tab of front window'""",
    },
    'Safari': {
        'url': """osascript -e 'tell application "Safari" to return URL of front document'""",
        'title': """osascript -e 'tell application "Safari" to return name of front document'""",
    },
    'Safari Technology Preview': {
        'url': """osascript -e 'tell application "Safari Technology Preview" to return URL of front document'""",
        'title': """osascript -e 'tell application "Safari Technology Preview" to return name of front document'""",
    },
    'Webkit': {
        'url': """osascript -e 'tell application "Webkit" to return URL of front document'""",
        'title': """osascript -e 'tell application "Webkit" to return name of front document'""",
    },
}

FIREFOX_URL = """\
osascript -e 'tell application "Firefox" to activate\n \
  set old_clipboard to the clipboard\n \
  tell application "System Events"\n \
      repeat until (exists window 1 of process "Firefox") \n \
        delay 0.1 \n \
      end repeat\n \
      keystroke "l" using command down\n \
      keystroke "c" using command down\n \
  end tell\n \
  delay .5\n \
  set new_clipboard to the clipboard\n \
  set the clipboard to old_clipboard\n \
  return new_clipboard' \
"""

FIREFOX_TITLE = """\
osascript -e 'tell application "Firefox" to return name of front window'\
"""


def main(_):
    args = parse_args(WF.args)

    if args.add_and_archive:
        add_method = add_and_archive_link
    else:
        add_method = add_link

    # Get tags
    tags = ['alfred']
    if args.tags:
        tags += [str(s.strip().strip('#')) for s in args.tags.split(',')]

    current_app = frontmost_app()
<<<<<<< HEAD
    link = get_browser_link(current_app)
    if link is not None:
=======
    if current_app in ['Google Chrome', 'Safari', 'Firefox']:
        link = get_browser_link(current_app)
>>>>>>> 0e7d6400
        if not add_method(link, tags):
            print "%s link invalid." % current_app
            return
        print "%s link added to Pocket." % current_app
        WF.clear_cache()
        return

    link = get_link_from_clipboard()
    if link is not None:
        add_method(link, tags)
        print 'Clipboard link added to Pocket.'
        WF.clear_cache()
        return

    print 'No link found!'


def parse_args(args):
    parser = argparse.ArgumentParser()
    parser.add_argument('--add-and-archive', dest='add_and_archive',
                        action='store_true', default=None)
    parser.add_argument('tags', nargs='?', default=None)
    return parser.parse_args(args)


def frontmost_app():
    return os.popen(FRONTMOST_APP).readline().rstrip()


def get_browser_link(browser):
<<<<<<< HEAD
    scripts = BROWSER_SCRIPTS.get(browser)
    if scripts is None:
        return None
    url = os.popen(scripts['url']).readline()
    title = os.popen(scripts['title']).readline()
=======
    url = title = url_script = title_script = None
    if browser == 'Google Chrome':
        url_script = CHROME_URL
        title_script = CHROME_TITLE
    elif browser == 'Safari':
        url_script = SAFARI_URL
        title_script = SAFARI_TITLE
    elif browser == 'Firefox':
        url_script = FIREFOX_URL
        title_script = FIREFOX_TITLE

    url = os.popen(url_script).readline()
    title = os.popen(title_script).readline()

>>>>>>> 0e7d6400
    if url is None or title is None:
        return None
    return {
        'url': url.strip('\n'),
        'title': title.strip('\n')
    }


def get_link_from_clipboard():
    p = subprocess.Popen(['pbpaste', 'r'],
                         stdout=subprocess.PIPE, close_fds=True)
    clipboard, stderr = p.communicate()
    if stderr:
        return None
    parts = urlparse.urlsplit(clipboard)
    if not parts.scheme or not parts.netloc:
        return None
    return {
        'url': clipboard,
        'title': None
    }


def add_link(item, tags):
    if item:
        try:
            return POCKET.add(url=item['url'], title=item['title'],
                              tags=','.join(tags))[0]
        except InvalidQueryException:
            pass
    return None


def add_and_archive_link(link, tags):
    result = add_link(link, tags)
    if (not result or 'status' not in result or 'item' not in result or
            'item_id' not in result['item']):
        WF.logger.debug(result)
        return False

    POCKET.archive(result['item']['item_id'], wait=False)
    return True


if __name__ == '__main__':
    WF.run(main)<|MERGE_RESOLUTION|>--- conflicted
+++ resolved
@@ -13,6 +13,24 @@
 osascript -e 'application (path to frontmost application as text)'\
 """
 BROWSER_SCRIPTS = {
+    'Firefox': {
+        'url': """\
+osascript -e 'tell application "Firefox" to activate\n \
+  set old_clipboard to the clipboard\n \
+  tell application "System Events"\n \
+      repeat until (exists window 1 of process "Firefox") \n \
+        delay 0.1 \n \
+      end repeat\n \
+      keystroke "l" using command down\n \
+      keystroke "c" using command down\n \
+  end tell\n \
+  delay .5\n \
+  set new_clipboard to the clipboard\n \
+  set the clipboard to old_clipboard\n \
+  return new_clipboard' \
+""",
+        'title': """osascript -e 'tell application "Firefox" to return name of front window'"""
+    },
     'Google Chrome': {
         'url': """osascript -e 'tell application "Google Chrome" to return URL of active tab of front window'""",
         'title': """osascript -e 'tell application "Google Chrome" to return title of active tab of front window'""",
@@ -43,26 +61,6 @@
     },
 }
 
-FIREFOX_URL = """\
-osascript -e 'tell application "Firefox" to activate\n \
-  set old_clipboard to the clipboard\n \
-  tell application "System Events"\n \
-      repeat until (exists window 1 of process "Firefox") \n \
-        delay 0.1 \n \
-      end repeat\n \
-      keystroke "l" using command down\n \
-      keystroke "c" using command down\n \
-  end tell\n \
-  delay .5\n \
-  set new_clipboard to the clipboard\n \
-  set the clipboard to old_clipboard\n \
-  return new_clipboard' \
-"""
-
-FIREFOX_TITLE = """\
-osascript -e 'tell application "Firefox" to return name of front window'\
-"""
-
 
 def main(_):
     args = parse_args(WF.args)
@@ -78,13 +76,8 @@
         tags += [str(s.strip().strip('#')) for s in args.tags.split(',')]
 
     current_app = frontmost_app()
-<<<<<<< HEAD
     link = get_browser_link(current_app)
     if link is not None:
-=======
-    if current_app in ['Google Chrome', 'Safari', 'Firefox']:
-        link = get_browser_link(current_app)
->>>>>>> 0e7d6400
         if not add_method(link, tags):
             print "%s link invalid." % current_app
             return
@@ -115,28 +108,11 @@
 
 
 def get_browser_link(browser):
-<<<<<<< HEAD
     scripts = BROWSER_SCRIPTS.get(browser)
     if scripts is None:
         return None
     url = os.popen(scripts['url']).readline()
     title = os.popen(scripts['title']).readline()
-=======
-    url = title = url_script = title_script = None
-    if browser == 'Google Chrome':
-        url_script = CHROME_URL
-        title_script = CHROME_TITLE
-    elif browser == 'Safari':
-        url_script = SAFARI_URL
-        title_script = SAFARI_TITLE
-    elif browser == 'Firefox':
-        url_script = FIREFOX_URL
-        title_script = FIREFOX_TITLE
-
-    url = os.popen(url_script).readline()
-    title = os.popen(title_script).readline()
-
->>>>>>> 0e7d6400
     if url is None or title is None:
         return None
     return {
